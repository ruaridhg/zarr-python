.. zarr documentation master file, created by
   sphinx-quickstart on Mon May  2 21:40:09 2016.

Zarr
====

Zarr is a Python package providing an implementation of chunked,
compressed, N-dimensional arrays.

Highlights
----------

* Create N-dimensional arrays with any NumPy dtype.
* Chunk arrays along any dimension.
* Compress chunks using the fast Blosc_ meta-compressor or alternatively using zlib, BZ2 or LZMA.
* Store arrays in memory, on disk, inside a Zip file, on S3, ...
* Read an array concurrently from multiple threads or processes.
* Write to an array concurrently from multiple threads or processes.

Status
------

Zarr is still in an early phase of development. Feedback and bug
reports are very welcome, please get in touch via the `GitHub issue
tracker <https://github.com/alimanfoo/zarr/issues>`_.

Installation
------------

<<<<<<< HEAD
Install from PyPI::

    $ pip install zarr

Alternatively, install via conda::

    $ conda install -c conda-forge zarr
  
Please note that Zarr includes a C extension providing integration
with the Blosc library. Installing via conda or installing on Windows
via pip will install a pre-compiled binary distribution. However, if
you have a newer CPU that supports the AVX2 instruction set (e.g.,
Intel Haswell, Broadwell or Skylake) then compiling from source is
preferable, as the Blosc library includes some optimisations for those
architectures::
=======
Zarr depends on NumPy. It is generally best to `install NumPy
<http://docs.scipy.org/doc/numpy/user/install.html>`_ first using
whatever method is most appropriate for you operating system and
Python distribution.

Install Zarr from PyPI::

    $ pip install zarr

Zarr includes a C extension providing integration with the Blosc_
library. Pre-compiled binaries are available for Windows platforms and
will be installed automatically via pip. However, if you have a newer
CPU that supports the AVX2 instruction set (e.g., Intel Haswell,
Broadwell or Skylake) then compiling from source is preferable, as the
Blosc library includes some optimisations for those architectures::
>>>>>>> cfc64fc1

    $ pip install --no-binary=:all: zarr
 
To work with Zarr source code in development, install from GitHub::

    $ git clone --recursive https://github.com/alimanfoo/zarr.git
    $ cd zarr
    $ python setup.py install

To verify that Zarr has been fully installed (including the Blosc
extension) you can run the test suite::

    $ pip install nose zict heapdict
    $ python -m nose -v zarr
  
Contents
--------

.. toctree::
    :maxdepth: 2

    tutorial
    api
    spec
    release

Acknowledgments
---------------

Zarr bundles the `c-blosc <https://github.com/Blosc/c-blosc>`_
library and uses it as the default compressor.

Zarr is inspired by `HDF5 <https://www.hdfgroup.org/HDF5/>`_, `h5py
<http://www.h5py.org/>`_ and `bcolz <http://bcolz.blosc.org/>`_.

Development of this package is supported by the
`MRC Centre for Genomics and Global Health <http://www.cggh.org>`_.

Indices and tables
------------------

* :ref:`genindex`
* :ref:`modindex`
* :ref:`search`

.. _Blosc: http://www.blosc.org/<|MERGE_RESOLUTION|>--- conflicted
+++ resolved
@@ -27,23 +27,6 @@
 Installation
 ------------
 
-<<<<<<< HEAD
-Install from PyPI::
-
-    $ pip install zarr
-
-Alternatively, install via conda::
-
-    $ conda install -c conda-forge zarr
-  
-Please note that Zarr includes a C extension providing integration
-with the Blosc library. Installing via conda or installing on Windows
-via pip will install a pre-compiled binary distribution. However, if
-you have a newer CPU that supports the AVX2 instruction set (e.g.,
-Intel Haswell, Broadwell or Skylake) then compiling from source is
-preferable, as the Blosc library includes some optimisations for those
-architectures::
-=======
 Zarr depends on NumPy. It is generally best to `install NumPy
 <http://docs.scipy.org/doc/numpy/user/install.html>`_ first using
 whatever method is most appropriate for you operating system and
@@ -53,14 +36,18 @@
 
     $ pip install zarr
 
+Alternatively, install Zarr via conda::
+
+    $ conda install -c conda-forge zarr
+  
 Zarr includes a C extension providing integration with the Blosc_
-library. Pre-compiled binaries are available for Windows platforms and
-will be installed automatically via pip. However, if you have a newer
-CPU that supports the AVX2 instruction set (e.g., Intel Haswell,
-Broadwell or Skylake) then compiling from source is preferable, as the
-Blosc library includes some optimisations for those architectures::
->>>>>>> cfc64fc1
-
+library. Installing on any operating system via conda or installing on
+Windows via pip will install a pre-compiled binary
+distribution. However, if you have a newer CPU that supports the AVX2
+instruction set (e.g., Intel Haswell, Broadwell or Skylake) then
+compiling from source is preferable as the Blosc library includes some
+optimisations for AVX2::
+  
     $ pip install --no-binary=:all: zarr
  
 To work with Zarr source code in development, install from GitHub::
@@ -70,7 +57,7 @@
     $ python setup.py install
 
 To verify that Zarr has been fully installed (including the Blosc
-extension) you can run the test suite::
+extension) run the test suite::
 
     $ pip install nose zict heapdict
     $ python -m nose -v zarr
