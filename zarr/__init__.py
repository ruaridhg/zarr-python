# -*- coding: utf-8 -*-
from __future__ import absolute_import, print_function, division


<<<<<<< HEAD
from zarr.create import empty, zeros, ones, full, array, open, empty_like, \
    zeros_like, ones_like, full_like, open_like
from zarr.ext import blosc_version
=======
import atexit


from zarr.core import empty, zeros, ones, full, array, open
from zarr.ext import blosc_version, init as _init, destroy as _destroy, \
    set_blosc_options
>>>>>>> 913f2583
from zarr import defaults
from zarr import constants
from zarr.version import version as __version__


import multiprocessing
ncores = multiprocessing.cpu_count()
_init()
set_blosc_options(use_context=False, nthreads=ncores)
atexit.register(_destroy)<|MERGE_RESOLUTION|>--- conflicted
+++ resolved
@@ -2,24 +2,19 @@
 from __future__ import absolute_import, print_function, division
 
 
-<<<<<<< HEAD
+import atexit
+import multiprocessing
+
+
 from zarr.create import empty, zeros, ones, full, array, open, empty_like, \
     zeros_like, ones_like, full_like, open_like
-from zarr.ext import blosc_version
-=======
-import atexit
-
-
-from zarr.core import empty, zeros, ones, full, array, open
 from zarr.ext import blosc_version, init as _init, destroy as _destroy, \
     set_blosc_options
->>>>>>> 913f2583
 from zarr import defaults
 from zarr import constants
 from zarr.version import version as __version__
 
 
-import multiprocessing
 ncores = multiprocessing.cpu_count()
 _init()
 set_blosc_options(use_context=False, nthreads=ncores)
