--- conflicted
+++ resolved
@@ -20,7 +20,6 @@
     { name = "Norman Rzepka" },
     { name = "Ryan Abernathey" }
 ]
-<<<<<<< HEAD
 requires-python = ">=3.11"
 # If you add a new dependency here, please also add it to .pre-commit-config.yml
 dependencies = [
@@ -32,14 +31,6 @@
     'crc32c',
     'typing_extensions',
     'donfig',
-=======
-requires-python = ">=3.10"
-dependencies = [
-    'asciitree',
-    'numpy>=1.24',
-    'fasteners; sys_platform != "emscripten"',
-    'numcodecs>=0.10.0',
->>>>>>> eaf5d7ab
 ]
 dynamic = [
   "version",
@@ -54,10 +45,6 @@
     'Topic :: Software Development :: Libraries :: Python Modules',
     'Operating System :: Unix',
     'Programming Language :: Python :: 3',
-<<<<<<< HEAD
-=======
-    'Programming Language :: Python :: 3.10',
->>>>>>> eaf5d7ab
     'Programming Language :: Python :: 3.11',
     'Programming Language :: Python :: 3.12',
 ]
@@ -220,7 +207,6 @@
 
 [tool.ruff.lint]
 extend-select = [
-<<<<<<< HEAD
     "ANN", # flake8-annotations
     "B",   # flake8-bugbear
     "C4",  # flake8-comprehensions
@@ -303,32 +289,6 @@
     "tests.v3.test_v2",
 ]
 ignore_errors = true
-=======
-    "B"
-]
-ignore = ["B905"] # zip-without-explicit-strict
-
-[tool.black]
-line-length = 100
-exclude = '''
-/(
-    \.git
-  | \.mypy_cache
-  | \.venv
-  | _build
-  | buck-out
-  | build
-  | dist
-  | docs
-)/
-'''
-
-[tool.mypy]
-ignore_missing_imports = true
-warn_unused_configs = true
-warn_redundant_casts = true
-warn_unused_ignores = true
->>>>>>> eaf5d7ab
 
 [tool.pytest.ini_options]
 minversion = "7"
@@ -348,7 +308,6 @@
     "error:::zarr.*",
     "ignore:PY_SSIZE_T_CLEAN will be required.*:DeprecationWarning",
     "ignore:The loop argument is deprecated since Python 3.8.*:DeprecationWarning",
-<<<<<<< HEAD
     "ignore:Creating a zarr.buffer.gpu.*:UserWarning",
     "ignore:Duplicate name:UserWarning",  # from ZipFile
 ]
@@ -364,18 +323,4 @@
 
 [tool.numpydoc_validation]
 # See https://numpydoc.readthedocs.io/en/latest/validation.html#built-in-validation-checks for list of checks
-checks = ["GL06", "GL07", "GL10", "PR03", "PR05", "PR06"]
-=======
-    "ignore:The .* is deprecated and will be removed in a Zarr-Python version 3*:FutureWarning",
-    "ignore:The experimental Zarr V3 implementation in this version .*:FutureWarning",
-]
-doctest_subpackage_requires =[
-    "zarr/core.py = numpy>=2",
-    "zarr/creation.py = numpy>=2"
-]
-
-
-[tool.codespell]
-ignore-words-list = "ba,ihs,kake,nd,noe,nwo,te,fo,zar"
-skip = 'fixture,.git'
->>>>>>> eaf5d7ab
+checks = ["GL06", "GL07", "GL10", "PR03", "PR05", "PR06"]